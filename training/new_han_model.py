--- conflicted
+++ resolved
@@ -672,12 +672,4 @@
         print(f"\n❌ Training failed: {e}")
         import traceback
         traceback.print_exc()
-<<<<<<< HEAD
-=======
-        print("\n💡 Troubleshooting:")
-        print("   1. Check Neo4j is running and accessible (URI, user, password).")
-        print("   2. Ensure your focused dataset is imported and has 'CITES' links.")
-        print("   3. Install required packages: pip install torch dgl sentence-transformers py2neo")
-        print("   4. Reduce 'batch_size' in 'train_model' if you run out of memory (OOM).")
->>>>>>> abec3aa2
         exit(1)